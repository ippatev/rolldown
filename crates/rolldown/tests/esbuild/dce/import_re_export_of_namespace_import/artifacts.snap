--- conflicted
+++ resolved
@@ -23,13 +23,6 @@
 
 //#endregion
 //#region node_modules/pkg/index.js
-<<<<<<< HEAD
-var pkg_index_ns = {};
-__export(pkg_index_ns, {
-	foo:() => import_foo.default
-});
-=======
->>>>>>> edf18d9e
 var import_foo = __toESM(require_foo());
 var import_bar = __toESM(require_bar());
 
