--- conflicted
+++ resolved
@@ -8,21 +8,7 @@
 ## entry_js.mjs
 
 ```js
-<<<<<<< HEAD
 // entry.js
-=======
-
-
-//#region foo.js
-var foo_ns = {};
-__export(foo_ns, {
-	foo:() => foo$1
-});
-const foo$1 = 123;
-
-//#endregion
-//#region entry.js
->>>>>>> ec78f12c
 let foo = 234;
 console.log(foo);
 
